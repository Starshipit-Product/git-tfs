* Keep already committed files (e.g. `.gitignore`) when cloning with `--changeset` (#1382 by @boogisha)
* Correct WorkItem URL in the changeset metadata (#1396 by @siprbaum)
* Fix a rare error fetching the workitems associated to a changeset (#1395 @drolevar)
* Remove support for TFS 2008 (#1397 @siprbaum)
* Fix #1398: no automatic line ending conversion when git tfs clone was called with a 
  `--gitignore` parameter (#1399 by siprbaum)
* Speed up git-tfs startup time by removing a useless `git rev-parse --show-prefix` invocation.
  In addition, make a lot of small internal cleanups eliminating dead code (#1400 by siprbaum)
<<<<<<< HEAD
* Add support for git-init's --initial-branch option (#1405 by fineol)
=======
* Added support for TFS 2022 (#1406)
* Fix rare crash when checkin policy support as enabled (#1408 by siprbaum)
>>>>>>> c34fd39b
<|MERGE_RESOLUTION|>--- conflicted
+++ resolved
@@ -6,9 +6,6 @@
   `--gitignore` parameter (#1399 by siprbaum)
 * Speed up git-tfs startup time by removing a useless `git rev-parse --show-prefix` invocation.
   In addition, make a lot of small internal cleanups eliminating dead code (#1400 by siprbaum)
-<<<<<<< HEAD
-* Add support for git-init's --initial-branch option (#1405 by fineol)
-=======
 * Added support for TFS 2022 (#1406)
 * Fix rare crash when checkin policy support as enabled (#1408 by siprbaum)
->>>>>>> c34fd39b
+* Add support for git-init's --initial-branch option (#1405 by fineol)