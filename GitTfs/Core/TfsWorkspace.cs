--- conflicted
+++ resolved
@@ -1,159 +1,158 @@
-using System;
-using System.Collections.Generic;
-using System.IO;
-using System.Linq;
-using Sep.Git.Tfs.Commands;
-using Sep.Git.Tfs.Core.TfsInterop;
-
-namespace Sep.Git.Tfs.Core
-{
-    public class TfsWorkspace : ITfsWorkspace
-    {
-        private readonly IWorkspace _workspace;
-        private readonly string _localDirectory;
-        private readonly TextWriter _stdout;
-        private readonly TfsChangesetInfo _contextVersion;
-        private readonly IGitTfsRemote _remote;
-        private readonly CheckinOptions _checkinOptions;
-        private readonly ITfsHelper _tfsHelper;
-        private readonly CheckinPolicyEvaluator _policyEvaluator;
-
-        public TfsWorkspace(IWorkspace workspace, string localDirectory, TextWriter stdout, TfsChangesetInfo contextVersion, IGitTfsRemote remote, CheckinOptions checkinOptions, ITfsHelper tfsHelper, CheckinPolicyEvaluator policyEvaluator)
-        {
-            _workspace = workspace;
-            _policyEvaluator = policyEvaluator;
-            _contextVersion = contextVersion;
-            _remote = remote;
-            _checkinOptions = checkinOptions;
-            _tfsHelper = tfsHelper;
-            _localDirectory = localDirectory;
-            _stdout = stdout;
-        }
-
-        public void Shelve(string shelvesetName, bool evaluateCheckinPolicies)
-        {
-            var pendingChanges = _workspace.GetPendingChanges();
-
-            if (pendingChanges.Count() == 0)
-            {
-                _stdout.WriteLine(" nothing to shelve");
-            }
-            else
-            {
-                var shelveset = _tfsHelper.CreateShelveset(_workspace, shelvesetName);
-                shelveset.Comment = _checkinOptions.CheckinComment;
-                shelveset.WorkItemInfo = GetWorkItemInfos().ToArray();
-                if(evaluateCheckinPolicies)
-                {
-                    foreach(var message in _policyEvaluator.EvaluateCheckin(_workspace, pendingChanges, shelveset.Comment, shelveset.WorkItemInfo))
-                    {
-                        _stdout.WriteLine("[Checkin Policy] " + message);
-                    }
-                }
-                _workspace.Shelve(shelveset, pendingChanges, _checkinOptions.Force ? TfsShelvingOptions.Replace : TfsShelvingOptions.None);
-            }
-        }
-
-<<<<<<< HEAD
-        public void CheckinTool()
-        {
-            var pendingChanges = _workspace.GetPendingChanges();
-
-            if (pendingChanges.Any())
-            {
-                if (!_tfsHelper.ShowCheckinDialog(_workspace, pendingChanges))
-                {
-                    _stdout.WriteLine(" changes not checked in");
-                }
-            }
-            else
-            {
-                _stdout.WriteLine(" nothing to checkin");
-            }
-=======
-        public long Checkin()
-        {
-            var pendingChanges = _workspace.GetPendingChanges();
-
-            if (pendingChanges.Count() == 0)
-            {
-                throw new Exception(" nothing to shelve");
-            }
-            else
-            {
-                var workItemInfos = GetWorkItemInfos();
-                var checkinProblems = _policyEvaluator.EvaluateCheckin(_workspace, pendingChanges, _checkinOptions.CheckinComment, workItemInfos);
-                if(checkinProblems.Any())
-                {
-                    foreach (var message in checkinProblems)
-                    {
-                        _stdout.WriteLine("[ERROR] " + message);
-                    }
-                    throw new Exception("No changes checked in.");
-                }
-                else
-                {
-                    var newChangeset = _workspace.Checkin(pendingChanges, _checkinOptions.CheckinComment, null, workItemInfos);
-                    if(newChangeset == 0)
-                    {
-                        throw new Exception("Checkin failed!");
-                    }
-                    else
-                    {
-                        return newChangeset;
-                    }
-                }
-            }
->>>>>>> a4b24a5d
-        }
-
-        public string GetLocalPath(string path)
-        {
-            return Path.Combine(_localDirectory, path);
-        }
-
-        public void Add(string path)
-        {
-            _stdout.WriteLine(" add " + path);
-            var added = _workspace.PendAdd(GetLocalPath(path));
-            if (added != 1) throw new Exception("One item should have been added, but actually added " + added + " items.");
-        }
-
-        public void Edit(string path)
-        {
-            _stdout.WriteLine(" edit " + path);
-            GetFromTfs(path);
-            var edited = _workspace.PendEdit(GetLocalPath(path));
-            if(edited != 1) throw new Exception("One item should have been edited, but actually edited " + edited + " items.");
-        }
-
-        public void Delete(string path)
-        {
-            _stdout.WriteLine(" delete " + path);
-            GetFromTfs(path);
-            var deleted = _workspace.PendDelete(GetLocalPath(path));
-            if (deleted != 1) throw new Exception("One item should have been deleted, but actually deleted " + deleted + " items.");
-        }
-
-        public void Rename(string pathFrom, string pathTo, string score)
-        {
-            _stdout.WriteLine(" rename " + pathFrom + " to " + pathTo + " (score: " + score + ")");
-            GetFromTfs(pathFrom);
-            var result = _workspace.PendRename(GetLocalPath(pathFrom), GetLocalPath(pathTo));
-            if (result != 1) throw new ApplicationException("Unable to rename item from " + pathFrom + " to " + pathTo);
-        }
-
-        private void GetFromTfs(string path)
-        {
-            _workspace.ForceGetFile(_remote.TfsRepositoryPath + "/" + path, (int) _contextVersion.ChangesetId);
-        }
-
-        private IEnumerable<IWorkItemCheckinInfo> GetWorkItemInfos()
-        {
-            var workItemInfos = _tfsHelper.GetWorkItemInfos(_checkinOptions.WorkItemsToAssociate, TfsWorkItemCheckinAction.Associate);
-            workItemInfos =
-                workItemInfos.Append(_tfsHelper.GetWorkItemInfos(_checkinOptions.WorkItemsToResolve, TfsWorkItemCheckinAction.Resolve));
-            return workItemInfos;
-        }
-    }
-}+using System;
+using System.Collections.Generic;
+using System.IO;
+using System.Linq;
+using Sep.Git.Tfs.Commands;
+using Sep.Git.Tfs.Core.TfsInterop;
+
+namespace Sep.Git.Tfs.Core
+{
+    public class TfsWorkspace : ITfsWorkspace
+    {
+        private readonly IWorkspace _workspace;
+        private readonly string _localDirectory;
+        private readonly TextWriter _stdout;
+        private readonly TfsChangesetInfo _contextVersion;
+        private readonly IGitTfsRemote _remote;
+        private readonly CheckinOptions _checkinOptions;
+        private readonly ITfsHelper _tfsHelper;
+        private readonly CheckinPolicyEvaluator _policyEvaluator;
+
+        public TfsWorkspace(IWorkspace workspace, string localDirectory, TextWriter stdout, TfsChangesetInfo contextVersion, IGitTfsRemote remote, CheckinOptions checkinOptions, ITfsHelper tfsHelper, CheckinPolicyEvaluator policyEvaluator)
+        {
+            _workspace = workspace;
+            _policyEvaluator = policyEvaluator;
+            _contextVersion = contextVersion;
+            _remote = remote;
+            _checkinOptions = checkinOptions;
+            _tfsHelper = tfsHelper;
+            _localDirectory = localDirectory;
+            _stdout = stdout;
+        }
+
+        public void Shelve(string shelvesetName, bool evaluateCheckinPolicies)
+        {
+            var pendingChanges = _workspace.GetPendingChanges();
+
+            if (pendingChanges.Count() == 0)
+            {
+                _stdout.WriteLine(" nothing to shelve");
+            }
+            else
+            {
+                var shelveset = _tfsHelper.CreateShelveset(_workspace, shelvesetName);
+                shelveset.Comment = _checkinOptions.CheckinComment;
+                shelveset.WorkItemInfo = GetWorkItemInfos().ToArray();
+                if(evaluateCheckinPolicies)
+                {
+                    foreach(var message in _policyEvaluator.EvaluateCheckin(_workspace, pendingChanges, shelveset.Comment, shelveset.WorkItemInfo))
+                    {
+                        _stdout.WriteLine("[Checkin Policy] " + message);
+                    }
+                }
+                _workspace.Shelve(shelveset, pendingChanges, _checkinOptions.Force ? TfsShelvingOptions.Replace : TfsShelvingOptions.None);
+            }
+        }
+
+        public void CheckinTool()
+        {
+            var pendingChanges = _workspace.GetPendingChanges();
+
+            if (pendingChanges.Any())
+            {
+                if (!_tfsHelper.ShowCheckinDialog(_workspace, pendingChanges))
+                {
+                    _stdout.WriteLine(" changes not checked in");
+                }
+            }
+            else
+            {
+                _stdout.WriteLine(" nothing to checkin");
+            }
+        }
+
+        public long Checkin()
+        {
+            var pendingChanges = _workspace.GetPendingChanges();
+
+            if (pendingChanges.Count() == 0)
+            {
+                throw new Exception(" nothing to shelve");
+            }
+            else
+            {
+                var workItemInfos = GetWorkItemInfos();
+                var checkinProblems = _policyEvaluator.EvaluateCheckin(_workspace, pendingChanges, _checkinOptions.CheckinComment, workItemInfos);
+                if(checkinProblems.Any())
+                {
+                    foreach (var message in checkinProblems)
+                    {
+                        _stdout.WriteLine("[ERROR] " + message);
+                    }
+                    throw new Exception("No changes checked in.");
+                }
+                else
+                {
+                    var newChangeset = _workspace.Checkin(pendingChanges, _checkinOptions.CheckinComment, null, workItemInfos);
+                    if(newChangeset == 0)
+                    {
+                        throw new Exception("Checkin failed!");
+                    }
+                    else
+                    {
+                        return newChangeset;
+                    }
+                }
+            }
+        }
+
+        public string GetLocalPath(string path)
+        {
+            return Path.Combine(_localDirectory, path);
+        }
+
+        public void Add(string path)
+        {
+            _stdout.WriteLine(" add " + path);
+            var added = _workspace.PendAdd(GetLocalPath(path));
+            if (added != 1) throw new Exception("One item should have been added, but actually added " + added + " items.");
+        }
+
+        public void Edit(string path)
+        {
+            _stdout.WriteLine(" edit " + path);
+            GetFromTfs(path);
+            var edited = _workspace.PendEdit(GetLocalPath(path));
+            if(edited != 1) throw new Exception("One item should have been edited, but actually edited " + edited + " items.");
+        }
+
+        public void Delete(string path)
+        {
+            _stdout.WriteLine(" delete " + path);
+            GetFromTfs(path);
+            var deleted = _workspace.PendDelete(GetLocalPath(path));
+            if (deleted != 1) throw new Exception("One item should have been deleted, but actually deleted " + deleted + " items.");
+        }
+
+        public void Rename(string pathFrom, string pathTo, string score)
+        {
+            _stdout.WriteLine(" rename " + pathFrom + " to " + pathTo + " (score: " + score + ")");
+            GetFromTfs(pathFrom);
+            var result = _workspace.PendRename(GetLocalPath(pathFrom), GetLocalPath(pathTo));
+            if (result != 1) throw new ApplicationException("Unable to rename item from " + pathFrom + " to " + pathTo);
+        }
+
+        private void GetFromTfs(string path)
+        {
+            _workspace.ForceGetFile(_remote.TfsRepositoryPath + "/" + path, (int) _contextVersion.ChangesetId);
+        }
+
+        private IEnumerable<IWorkItemCheckinInfo> GetWorkItemInfos()
+        {
+            var workItemInfos = _tfsHelper.GetWorkItemInfos(_checkinOptions.WorkItemsToAssociate, TfsWorkItemCheckinAction.Associate);
+            workItemInfos =
+                workItemInfos.Append(_tfsHelper.GetWorkItemInfos(_checkinOptions.WorkItemsToResolve, TfsWorkItemCheckinAction.Resolve));
+            return workItemInfos;
+        }
+    }
+}