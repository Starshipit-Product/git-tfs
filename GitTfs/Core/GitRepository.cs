using System;
using System.Collections.Generic;
using System.Diagnostics;
using System.IO;
using System.Linq;
using System.Text.RegularExpressions;
using GitSharp.Core;
using Sep.Git.Tfs.Commands;
using StructureMap;
using FileMode = GitSharp.Core.FileMode;

namespace Sep.Git.Tfs.Core
{
    public class GitRepository : GitHelpers, IGitRepository
    {
        private readonly IContainer _container;
        private readonly Globals _globals;
        private static readonly Regex configLineRegex = new Regex("^tfs-remote\\.(?<id>[^.]+)\\.(?<key>[^.=]+)=(?<value>.*)$");
        private IDictionary<string, IGitTfsRemote> _cachedRemotes;
        private Repository _repository;

        public GitRepository(TextWriter stdout, string gitDir, IContainer container, Globals globals)
            : base(stdout, container)
        {
            _container = container;
            _globals = globals;
            GitDir = gitDir;
            _repository = new Repository(new DirectoryInfo(gitDir));
        }

        private string GitDir { get; set; }
        public string WorkingCopyPath { get; set; }
        public string WorkingCopySubdir { get; set; }

        protected override Process Start(string[] command, Action<ProcessStartInfo> initialize)
        {
            return base.Start(command, initialize.And(SetUpPaths));
        }

        private void SetUpPaths(ProcessStartInfo gitCommand)
        {
            if (GitDir != null)
                gitCommand.EnvironmentVariables["GIT_DIR"] = GitDir;
            if (WorkingCopyPath != null)
                gitCommand.WorkingDirectory = WorkingCopyPath;
            if (WorkingCopySubdir != null)
                gitCommand.WorkingDirectory = Path.Combine(gitCommand.WorkingDirectory, WorkingCopySubdir);
        }

        public IEnumerable<IGitTfsRemote> ReadAllTfsRemotes()
        {
            return GetTfsRemotes().Values;
        }

        public IGitTfsRemote ReadTfsRemote(string remoteId)
        {
            if (!HasRemote(remoteId))
                throw new GitTfsException("Unable to locate git-tfs remote with id = " + remoteId)
                    .WithRecommendation("Try using `git tfs bootstrap` to auto-init TFS remotes.");
            return GetTfsRemotes()[remoteId];
        }

        private IGitTfsRemote ReadTfsRemote(string tfsUrl, string tfsRepositoryPath, bool includeStubRemotes)
        {
            var allRemotes = GetTfsRemotes();
            var matchingRemotes =
                allRemotes.Values.Where(
                    remote => remote.Tfs.MatchesUrl(tfsUrl) && remote.TfsRepositoryPath == tfsRepositoryPath);
            switch (matchingRemotes.Count())
            {
                case 0:
                    if (!includeStubRemotes)
                        throw new GitTfsException("Unable to locate a remote for <" + tfsUrl + ">" + tfsRepositoryPath)
                            .WithRecommendation("Try using `git tfs bootstrap` to auto-init TFS remotes.")
                            .WithRecommendation("Try setting a legacy-url for an existing remote.");
                    return new DerivedGitTfsRemote(tfsUrl, tfsRepositoryPath);
                case 1:
                    return matchingRemotes.First();
                default:
                    Trace.WriteLine("More than one remote matched!");
                    goto case 1;
            }
        }

        private IDictionary<string, IGitTfsRemote> GetTfsRemotes()
        {
            return _cachedRemotes ?? (_cachedRemotes = ReadTfsRemotes());
        }

        private IDictionary<string, IGitTfsRemote> ReadTfsRemotes()
        {
            var remotes = new Dictionary<string, IGitTfsRemote>();
            CommandOutputPipe(stdout => ParseRemoteConfig(stdout, remotes), "config", "-l");
            return remotes;
        }

        public bool HasRemote(string remoteId)
        {
            return GetTfsRemotes().ContainsKey(remoteId);
        }

<<<<<<< HEAD
        public void CreateTfsRemote(string remoteId, TfsChangesetInfo tfsHead, RemoteOptions remoteOptions)
=======
        public void MoveTfsRefForwardIfNeeded(IGitTfsRemote remote)
        {
            long currentMaxChangesetId = remote.MaxChangesetId;
            var untrackedTfsChangesets = from cs in GetParentTfsCommits("refs/remotes/tfs/" + remote.Id + "..HEAD", false)
                                         where cs.Remote.Id == remote.Id && cs.ChangesetId > currentMaxChangesetId
                                         orderby cs.ChangesetId
                                         select cs;
            foreach (var cs in untrackedTfsChangesets)
            {
                // UpdateRef sets tag with TFS changeset id on each commit so we can't just update to latest
                remote.UpdateRef(cs.GitCommit, cs.ChangesetId);
            }
        }

        public void CreateTfsRemote(string remoteId, TfsChangesetInfo tfsHead)
>>>>>>> 4ee8250a
        {
            CreateTfsRemote(remoteId, tfsHead.Remote.TfsUrl, tfsHead.Remote.TfsRepositoryPath, remoteOptions);
            ReadTfsRemote(remoteId).UpdateRef(tfsHead.GitCommit, tfsHead.ChangesetId);
        }

        public void CreateTfsRemote(string remoteId, string tfsUrl, string tfsRepositoryPath, RemoteOptions remoteOptions)
        {
            if (HasRemote(remoteId))
                throw new GitTfsException("A remote with id \"" + remoteId + "\" already exists.");

            if (remoteOptions != null)
            {
                if (remoteOptions.NoMetaData) SetTfsConfig(remoteId, "no-meta-data", 1);
                if (remoteOptions.IgnoreRegex != null) SetTfsConfig(remoteId, "ignore-paths", remoteOptions.IgnoreRegex);
                if (!string.IsNullOrEmpty(remoteOptions.Username)) SetTfsConfig(remoteId, "username", remoteOptions.Username);
                if (!string.IsNullOrEmpty(remoteOptions.Password)) SetTfsConfig(remoteId, "password", remoteOptions.Password);
            }

<<<<<<< HEAD
            SetTfsConfig(remoteId, "url", tfsUrl);
            SetTfsConfig(remoteId, "repository", tfsRepositoryPath);
            SetTfsConfig(remoteId, "fetch", "refs/remotes/" + remoteId + "/master");

            Directory.CreateDirectory(Path.Combine(this.GitDir, "tfs"));
=======
            Directory.CreateDirectory(Path.Combine(GitDir, "tfs"));
>>>>>>> 4ee8250a
            _cachedRemotes = null;
        }

        private void SetTfsConfig(string remoteId, string subkey, object value)
        {
            this.SetConfig(_globals.RemoteConfigKey(remoteId, subkey), value);
        }

        private void ParseRemoteConfig(TextReader stdout, IDictionary<string, IGitTfsRemote> remotes)
        {
            string line;
            while ((line = stdout.ReadLine()) != null)
            {
                TryParseRemoteConfigLine(line, remotes);
            }
            foreach (var gitTfsRemotePair in remotes)
            {
                var remote = gitTfsRemotePair.Value;
                remote.EnsureTfsAuthenticated();
            }
        }

        private void TryParseRemoteConfigLine(string line, IDictionary<string, IGitTfsRemote> remotes)
        {
            var match = configLineRegex.Match(line);
            if (match.Success)
            {
                var key = match.Groups["key"].Value;
                var value = match.Groups["value"].Value;
                var remoteId = match.Groups["id"].Value;
                var remote = remotes.ContainsKey(remoteId)
                                 ? remotes[remoteId]
                                 : (remotes[remoteId] = BuildRemote(remoteId));
                SetRemoteConfigValue(remote, key, value);
            }
        }

        private IGitTfsRemote BuildRemote(string id)
        {
            var remote = _container.GetInstance<IGitTfsRemote>();
            remote.Repository = this;
            remote.Id = id;
            return remote;
        }

        private void SetRemoteConfigValue(IGitTfsRemote remote, string key, string value)
        {
            switch (key)
            {
                case "url":
                    remote.TfsUrl = value;
                    break;
                case "legacy-urls":
                    remote.Tfs.LegacyUrls = value.Split(',');
                    break;
                case "repository":
                    remote.TfsRepositoryPath = value;
                    break;
                case "ignore-paths":
                    remote.IgnoreRegexExpression = value;
                    break;
<<<<<<< HEAD
                //case "fetch":
                //    remote.??? = value;
                //    break;
                case "username":
                    remote.TfsUsername = value;
                    break;
                case "password":
                    remote.TfsPassword = value;
                    break;
=======
                    //case "fetch":
                    //    remote.??? = value;
                    //    break;
>>>>>>> 4ee8250a
            }
        }

        public GitCommit GetCommit(string commitish)
        {
            return _container.With(_repository.MapCommit(commitish)).GetInstance<GitCommit>();
        }

        public IEnumerable<TfsChangesetInfo> GetLastParentTfsCommits(string head)
        {
            return GetLastParentTfsCommits(head, false);
        }

        public IEnumerable<TfsChangesetInfo> GetLastParentTfsCommits(string head, bool includeStubRemotes)
        {
            List<TfsChangesetInfo> tfsCommits = GetParentTfsCommits(head, includeStubRemotes);
            return from commit in tfsCommits
                   group commit by commit.Remote
                   into remotes
                   select remotes.OrderBy(commit => -commit.ChangesetId).First();
        }

        private List<TfsChangesetInfo> GetParentTfsCommits(string head, bool includeStubRemotes)
        {
            var tfsCommits = new List<TfsChangesetInfo>();
            try
            {
                CommandOutputPipe(stdout => FindTfsCommits(stdout, tfsCommits, includeStubRemotes),
                                  "log", "--no-color", "--pretty=medium", head);
            }
            catch (GitCommandException e)
            {
                Trace.WriteLine("An error occurred while loading head " + head + " (maybe it doesn't exist?): " + e);
            }
            return tfsCommits;
        }

        private void FindTfsCommits(TextReader stdout, ICollection<TfsChangesetInfo> tfsCommits, bool includeStubRemotes)
        {
            string currentCommit = null;
            string line;
            var commitRegex = new Regex("commit (" + GitTfsConstants.Sha1 + ")");
            while (null != (line = stdout.ReadLine()))
            {
                var match = commitRegex.Match(line);
                if (match.Success)
                {
                    currentCommit = match.Groups[1].Value;
                    continue;
                }
                var changesetInfo = TryParseChangesetInfo(line, currentCommit, includeStubRemotes);
                if (changesetInfo != null)
                {
                    tfsCommits.Add(changesetInfo);
                    currentCommit = null;
                }
            }
            //stdout.Close();
        }

        private TfsChangesetInfo TryParseChangesetInfo(string gitTfsMetaInfo, string commit, bool includeStubRemotes)
        {
            var match = GitTfsConstants.TfsCommitInfoRegex.Match(gitTfsMetaInfo);
            if (match.Success)
            {
                var commitInfo = _container.GetInstance<TfsChangesetInfo>();
                commitInfo.Remote = ReadTfsRemote(match.Groups["url"].Value, match.Groups["repository"].Value, includeStubRemotes);
                commitInfo.ChangesetId = Convert.ToInt32(match.Groups["changeset"].Value);
                commitInfo.GitCommit = commit;
                return commitInfo;
            }
            return null;
        }

        public IDictionary<string, GitObject> GetObjects(string commit)
        {
            var entries = GetObjects();
            if (commit != null)
            {
                ParseEntries(entries, Command("ls-tree", "-r", "-z", commit), commit);
                ParseEntries(entries, Command("ls-tree", "-r", "-d", "-z", commit), commit);
            }
            return entries;
        }

        public Dictionary<string, GitObject> GetObjects()
        {
            return new Dictionary<string, GitObject>(StringComparer.InvariantCultureIgnoreCase);
        }

        public string GetCommitMessage(string head, string parentCommitish)
        {
            string message = string.Empty;
            using (var logMessage = CommandOutputPipe("log", parentCommitish + ".." + head))
            {
                string line;
                while (null != (line = logMessage.ReadLine()))
                {
                    if (!line.StartsWith("   "))
                        continue;
                    message += line.TrimStart() + Environment.NewLine;
                }
            }
            return message;
        }

        private void ParseEntries(IDictionary<string, GitObject> entries, string treeInfo, string commit)
        {
            int start = 0;
            int end = 0;
            string path = string.Empty;

            while( start < treeInfo.Length && end < treeInfo.Length )
            {
                end = treeInfo.IndexOf('\0',start);
                if( -1 == end )
                {
                    end = treeInfo.Length;
                }

                path = treeInfo.Substring( start , end - start );

                var gitObject = MakeGitObject(commit, path);
                if (gitObject != null)
                {
                    entries[gitObject.Path] = gitObject;
                }

                start = end + 1;
            }
        }

        private GitObject MakeGitObject(string commit, string treeInfo)
        {
            var treeRegex =
                new Regex(@"\A(?<mode>\d{6}) (?<type>blob|tree) (?<sha>" + GitTfsConstants.Sha1 + @")\t(?<path>.*)");
            var match = treeRegex.Match(treeInfo);
            return !match.Success ? null : new GitObject
                                               {
                                                   Mode = match.Groups["mode"].Value,
                                                   Sha = match.Groups["sha"].Value,
                                                   ObjectType = match.Groups["type"].Value,
                                                   Path = match.Groups["path"].Value,
                                                   Commit = commit
                                               };
        }

        public IEnumerable<IGitChangedFile> GetChangedFiles(string from, string to)
        {
            using (var diffOutput = CommandOutputPipe("diff-tree", "-r", "-M", from, to))
            {
                string line;
                while (null != (line = diffOutput.ReadLine()))
                {
                    var change = GitChangeInfo.Parse(line);

                    if (FileMode.GitLink == change.NewMode)
                        continue;

                    yield return BuildGitChangedFile(change);
                }
            }
        }

        private IGitChangedFile BuildGitChangedFile(GitChangeInfo change)
        {
            return change.ToGitChangedFile(_container.With((IGitRepository) this));
        }

        public string GetChangeSummary(string from, string to)
        {
            string summary = "";
            CommandOutputPipe(stdout => summary = stdout.ReadToEnd(),
                              "diff-tree", "--shortstat", "-M", from, to);
            return summary;
        }

        public bool WorkingCopyHasUnstagedOrUncommitedChanges
        {
            get
            {
                string pendingChanges = "";
                CommandOutputPipe(stdout => pendingChanges = stdout.ReadToEnd(),
                                  "diff-index", "--name-status", "-M", "HEAD");
                return !string.IsNullOrEmpty(pendingChanges);
            }
        }

        public void GetBlob(string sha, string outputFile)
        {
            Directory.CreateDirectory(Path.GetDirectoryName(outputFile));
            CommandOutputPipe(stdout => Copy(stdout, outputFile), "cat-file", "-p", sha);
        }

        private void Copy(TextReader stdout, string file)
        {
            var stdoutStream = ((StreamReader) stdout).BaseStream;
            using (var destination = File.Create(file))
            {
                stdoutStream.CopyTo(destination);
            }
        }

        public string HashAndInsertObject(string filename)
        {
            var writer = new ObjectWriter(_repository);
            var objectId = writer.WriteBlob(new FileInfo(filename));
            return objectId.Name;
        }

        public string HashAndInsertObject(Stream file)
        {
            var writer = new ObjectWriter(_repository);
            var objectId = writer.WriteBlob(file.Length, file);
            return objectId.Name;
        }

        public string HashAndInsertObject(Stream file, long length)
        {
            var writer = new ObjectWriter(_repository);
            var objectId = writer.WriteBlob(length, file);
            return objectId.Name;
        }
    }
}<|MERGE_RESOLUTION|>--- conflicted
+++ resolved
@@ -99,9 +99,6 @@
             return GetTfsRemotes().ContainsKey(remoteId);
         }
 
-<<<<<<< HEAD
-        public void CreateTfsRemote(string remoteId, TfsChangesetInfo tfsHead, RemoteOptions remoteOptions)
-=======
         public void MoveTfsRefForwardIfNeeded(IGitTfsRemote remote)
         {
             long currentMaxChangesetId = remote.MaxChangesetId;
@@ -116,8 +113,7 @@
             }
         }
 
-        public void CreateTfsRemote(string remoteId, TfsChangesetInfo tfsHead)
->>>>>>> 4ee8250a
+        public void CreateTfsRemote(string remoteId, TfsChangesetInfo tfsHead, RemoteOptions remoteOptions)
         {
             CreateTfsRemote(remoteId, tfsHead.Remote.TfsUrl, tfsHead.Remote.TfsRepositoryPath, remoteOptions);
             ReadTfsRemote(remoteId).UpdateRef(tfsHead.GitCommit, tfsHead.ChangesetId);
@@ -136,15 +132,11 @@
                 if (!string.IsNullOrEmpty(remoteOptions.Password)) SetTfsConfig(remoteId, "password", remoteOptions.Password);
             }
 
-<<<<<<< HEAD
             SetTfsConfig(remoteId, "url", tfsUrl);
             SetTfsConfig(remoteId, "repository", tfsRepositoryPath);
             SetTfsConfig(remoteId, "fetch", "refs/remotes/" + remoteId + "/master");
 
-            Directory.CreateDirectory(Path.Combine(this.GitDir, "tfs"));
-=======
             Directory.CreateDirectory(Path.Combine(GitDir, "tfs"));
->>>>>>> 4ee8250a
             _cachedRemotes = null;
         }
 
@@ -206,21 +198,15 @@
                 case "ignore-paths":
                     remote.IgnoreRegexExpression = value;
                     break;
-<<<<<<< HEAD
-                //case "fetch":
-                //    remote.??? = value;
-                //    break;
-                case "username":
-                    remote.TfsUsername = value;
-                    break;
-                case "password":
-                    remote.TfsPassword = value;
-                    break;
-=======
                     //case "fetch":
                     //    remote.??? = value;
                     //    break;
->>>>>>> 4ee8250a
+                case "username":
+                    remote.TfsUsername = value;
+                    break;
+                case "password":
+                    remote.TfsPassword = value;
+                    break;
             }
         }
 
