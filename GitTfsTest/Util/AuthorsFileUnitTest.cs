﻿using System;
using System.Text;
using System.Collections.Generic;
using System.Linq;
using System.IO;
using Sep.Git.Tfs.Util;
using Sep.Git.Tfs.Core;
using Xunit;

namespace Sep.Git.Tfs.Test.Util
{
    public class AuthorsFileUnitTest
    {
<<<<<<< HEAD
        [Fact]
        public void TestEmptyFile()
=======
        public AuthorsFileUnitTest()
        {
            //
            // TODO: Add constructor logic here
            //
        }

        private TestContext testContextInstance;

        /// <summary>
        ///Gets or sets the test context which provides
        ///information about and functionality for the current test run.
        ///</summary>
        public TestContext TestContext
        {
            get
            {
                return testContextInstance;
            }
            set
            {
                testContextInstance = value;
            }
        }


        [TestMethod]
        public void AuthorsFileEmptyFile()
>>>>>>> db9044d9
        {
            MemoryStream ms = new MemoryStream();
            StreamReader sr = new StreamReader(ms);
            AuthorsFile authFile = new AuthorsFile();
            authFile.Parse(sr);
            Assert.NotNull(authFile.Authors);
            Assert.Equal<int>(0, authFile.Authors.Count);
        }

<<<<<<< HEAD
        [Fact]
        public void TestSimpleRecord()
=======
        [TestMethod]
        public void AuthorsFileSimpleRecord()
>>>>>>> db9044d9
        {
            string author = @"Domain\Test.User = Test User <TestUser@example.com>";
            AuthorsFile authFile = new AuthorsFile();
            authFile.Parse(new StreamReader(new MemoryStream(Encoding.ASCII.GetBytes(author))));
            Assert.NotNull(authFile.Authors);
            Assert.Equal<int>(1, authFile.Authors.Count);
            Assert.True(authFile.Authors.ContainsKey(@"Domain\Test.User"));
            Author auth = authFile.Authors[@"Domain\Test.User"];
            Assert.Equal<string>("Test User", auth.Name);
            Assert.Equal<string>("TestUser@example.com", auth.Email);
        }

<<<<<<< HEAD
        [Fact]
        public void TestCaseInsensitiveRecord()
=======
        [TestMethod]
        public void AuthorsFileCaseInsensitiveRecord()
>>>>>>> db9044d9
        {
            string author = @"DOMAIN\Test.User = Test User <TestUser@example.com>";
            AuthorsFile authFile = new AuthorsFile();
            authFile.Parse(new StreamReader(new MemoryStream(Encoding.ASCII.GetBytes(author))));
            Assert.NotNull(authFile.Authors);
            Assert.Equal<int>(1, authFile.Authors.Count);
            Assert.True(authFile.Authors.ContainsKey(@"domain\Test.User"));
            Author auth = authFile.Authors[@"domain\Test.User"];
            Assert.Equal<string>("Test User", auth.Name);
            Assert.Equal<string>("TestUser@example.com", auth.Email);
        }

<<<<<<< HEAD
        [Fact]
        public void TestMultiLineRecord()
=======
        [TestMethod]
        public void AuthorsFileMultiLineRecord()
>>>>>>> db9044d9
        {
            string author = 
@"Domain\Test.User = Test User <TestUser@example.com>
Domain\Different.User = Three Name User < TestUser@example.com >";
            AuthorsFile authFile = new AuthorsFile();
            authFile.Parse(new StreamReader(new MemoryStream(Encoding.ASCII.GetBytes(author))));
            Assert.NotNull(authFile.Authors);
            Assert.Equal<int>(2, authFile.Authors.Count);
            
            Assert.True(authFile.Authors.ContainsKey(@"Domain\Test.User"));
            Author auth = authFile.Authors[@"Domain\Test.User"];
            Assert.Equal<string>("Test User", auth.Name);
            Assert.Equal<string>("TestUser@example.com", auth.Email);
            
            Assert.True(authFile.Authors.ContainsKey(@"Domain\Different.User"));
            auth = authFile.Authors[@"Domain\Different.User"];
            Assert.Equal<string>("Three Name User", auth.Name);
            Assert.Equal<string>(" TestUser@example.com ", auth.Email);
        }

<<<<<<< HEAD
        [Fact]
        public void TestMultiLineRecordWithBlankLine()
=======
        [TestMethod]
        [ExpectedException(typeof(GitTfsException))]
        public void AuthorsFileMultiLineRecordWithBlankLine()
>>>>>>> db9044d9
        {
            string author =
@"Domain\Test.User = Test User <TestUser@example.com>

Domain\Different.User = Three Name User < TestUser@example.com >";
            AuthorsFile authFile = new AuthorsFile();
            Assert.Throws<GitTfsException>(() => authFile.Parse(new StreamReader(new MemoryStream(Encoding.ASCII.GetBytes(author)))));
        }

<<<<<<< HEAD
        [Fact]
        public void TestBadRecord()
=======
        [TestMethod]
        [ExpectedException(typeof(GitTfsException))]
        public void AuthorsFileTestBadRecord()
>>>>>>> db9044d9
        {
            string author =
@"Domain\Test.User = Test User";
            AuthorsFile authFile = new AuthorsFile();
            Assert.Throws<GitTfsException>(() => authFile.Parse(new StreamReader(new MemoryStream(Encoding.ASCII.GetBytes(author)))));
        }

        [TestMethod]
        public void AuthorsFileCommentCharacterStartOfLine()
        {
            string author =
@"Domain\Test.User = Test User <TestUser@example.com>
#Domain\Different.User = Three Name User < TestUser@example.com >";
            AuthorsFile authFile = new AuthorsFile();
            authFile.Parse(new StreamReader(new MemoryStream(Encoding.ASCII.GetBytes(author))));
            Assert.IsNotNull(authFile.Authors);
            Assert.AreEqual<int>(1, authFile.Authors.Count);

            Assert.IsTrue(authFile.Authors.ContainsKey(@"Domain\Test.User"));
            Assert.IsFalse(authFile.Authors.ContainsKey(@"Domain\Different.User"));
        }

        [TestMethod]
        public void AuthorsFileCommentCharacterMiddleOfLine()
        {
            string author =
@"Domain\Test.User = Test User <TestUser@example.com>
D#omain\Different.User = Three Name User < TestUser@example.com >";
            AuthorsFile authFile = new AuthorsFile();
            authFile.Parse(new StreamReader(new MemoryStream(Encoding.ASCII.GetBytes(author))));
            Assert.IsNotNull(authFile.Authors);
            Assert.AreEqual<int>(2, authFile.Authors.Count);

            Assert.IsTrue(authFile.Authors.ContainsKey(@"Domain\Test.User"));
            Assert.IsTrue(authFile.Authors.ContainsKey(@"D#omain\Different.User"));
        }

        [TestMethod]
        public void AuthorsFileInternationalCharacters()
        {
            string author = @"DOMAIN\Blåbærsyltetøy = ÆØÅ User <ÆØÅ@example.com>";
            AuthorsFile authFile = new AuthorsFile();
            authFile.Parse(new StreamReader(new MemoryStream(Encoding.UTF8.GetBytes(author))));
            Assert.IsNotNull(authFile.Authors);
            Assert.AreEqual<int>(1, authFile.Authors.Count);
            Assert.IsTrue(authFile.Authors.ContainsKey(@"domain\Blåbærsyltetøy"));
            Author auth = authFile.Authors[@"domain\Blåbærsyltetøy"];
            Assert.AreEqual<string>("ÆØÅ User", auth.Name);
            Assert.AreEqual<string>("ÆØÅ@example.com", auth.Email);
        }

        [TestMethod]
        public void AuthorsFileInternationalCharactersMultiLine()
        {
            string author = @"DOMAIN\Blåbærsyltetøy = ÆØÅ User <ÆØÅ@example.com>
differentDomain\Blåbærsyltetøy = ÆØÅ User <ÆØÅ@example.com>";
            AuthorsFile authFile = new AuthorsFile();
            authFile.Parse(new StreamReader(new MemoryStream(Encoding.UTF8.GetBytes(author))));
            Assert.IsNotNull(authFile.Authors);
            Assert.AreEqual<int>(2, authFile.Authors.Count);
            Assert.IsTrue(authFile.Authors.ContainsKey(@"domain\Blåbærsyltetøy"));
            Author auth = authFile.Authors[@"domain\Blåbærsyltetøy"];
            Assert.AreEqual<string>("ÆØÅ User", auth.Name);
            Assert.AreEqual<string>("ÆØÅ@example.com", auth.Email);

            Assert.IsTrue(authFile.Authors.ContainsKey(@"differentDomain\Blåbærsyltetøy"));
            auth = authFile.Authors[@"differentDomain\Blåbærsyltetøy"];
            Assert.AreEqual<string>("ÆØÅ User", auth.Name);
            Assert.AreEqual<string>("ÆØÅ@example.com", auth.Email);
        }

        [TestMethod]
        public void AuthorsFileInternationalCharactersCommented()
        {
            string author = @"DOMAIN\Blåbærsyltetøy = ÆØÅ User <ÆØÅ@example.com>
#DifferentDomain\Blåbærsyltetøy = ÆØÅ User <ÆØÅ@example.com>";
            AuthorsFile authFile = new AuthorsFile();
            authFile.Parse(new StreamReader(new MemoryStream(Encoding.UTF8.GetBytes(author))));
            Assert.IsNotNull(authFile.Authors);
            Assert.AreEqual<int>(1, authFile.Authors.Count);
            Assert.IsTrue(authFile.Authors.ContainsKey(@"domain\Blåbærsyltetøy"));
        }
    }
}<|MERGE_RESOLUTION|>--- conflicted
+++ resolved
@@ -11,39 +11,8 @@
 {
     public class AuthorsFileUnitTest
     {
-<<<<<<< HEAD
         [Fact]
-        public void TestEmptyFile()
-=======
-        public AuthorsFileUnitTest()
-        {
-            //
-            // TODO: Add constructor logic here
-            //
-        }
-
-        private TestContext testContextInstance;
-
-        /// <summary>
-        ///Gets or sets the test context which provides
-        ///information about and functionality for the current test run.
-        ///</summary>
-        public TestContext TestContext
-        {
-            get
-            {
-                return testContextInstance;
-            }
-            set
-            {
-                testContextInstance = value;
-            }
-        }
-
-
-        [TestMethod]
         public void AuthorsFileEmptyFile()
->>>>>>> db9044d9
         {
             MemoryStream ms = new MemoryStream();
             StreamReader sr = new StreamReader(ms);
@@ -53,13 +22,8 @@
             Assert.Equal<int>(0, authFile.Authors.Count);
         }
 
-<<<<<<< HEAD
         [Fact]
-        public void TestSimpleRecord()
-=======
-        [TestMethod]
         public void AuthorsFileSimpleRecord()
->>>>>>> db9044d9
         {
             string author = @"Domain\Test.User = Test User <TestUser@example.com>";
             AuthorsFile authFile = new AuthorsFile();
@@ -72,13 +36,8 @@
             Assert.Equal<string>("TestUser@example.com", auth.Email);
         }
 
-<<<<<<< HEAD
         [Fact]
-        public void TestCaseInsensitiveRecord()
-=======
-        [TestMethod]
         public void AuthorsFileCaseInsensitiveRecord()
->>>>>>> db9044d9
         {
             string author = @"DOMAIN\Test.User = Test User <TestUser@example.com>";
             AuthorsFile authFile = new AuthorsFile();
@@ -91,13 +50,8 @@
             Assert.Equal<string>("TestUser@example.com", auth.Email);
         }
 
-<<<<<<< HEAD
         [Fact]
-        public void TestMultiLineRecord()
-=======
-        [TestMethod]
         public void AuthorsFileMultiLineRecord()
->>>>>>> db9044d9
         {
             string author = 
 @"Domain\Test.User = Test User <TestUser@example.com>
@@ -118,14 +72,8 @@
             Assert.Equal<string>(" TestUser@example.com ", auth.Email);
         }
 
-<<<<<<< HEAD
         [Fact]
-        public void TestMultiLineRecordWithBlankLine()
-=======
-        [TestMethod]
-        [ExpectedException(typeof(GitTfsException))]
         public void AuthorsFileMultiLineRecordWithBlankLine()
->>>>>>> db9044d9
         {
             string author =
 @"Domain\Test.User = Test User <TestUser@example.com>
@@ -135,14 +83,8 @@
             Assert.Throws<GitTfsException>(() => authFile.Parse(new StreamReader(new MemoryStream(Encoding.ASCII.GetBytes(author)))));
         }
 
-<<<<<<< HEAD
         [Fact]
-        public void TestBadRecord()
-=======
-        [TestMethod]
-        [ExpectedException(typeof(GitTfsException))]
         public void AuthorsFileTestBadRecord()
->>>>>>> db9044d9
         {
             string author =
 @"Domain\Test.User = Test User";
@@ -150,7 +92,7 @@
             Assert.Throws<GitTfsException>(() => authFile.Parse(new StreamReader(new MemoryStream(Encoding.ASCII.GetBytes(author)))));
         }
 
-        [TestMethod]
+        [Fact]
         public void AuthorsFileCommentCharacterStartOfLine()
         {
             string author =
@@ -158,14 +100,14 @@
 #Domain\Different.User = Three Name User < TestUser@example.com >";
             AuthorsFile authFile = new AuthorsFile();
             authFile.Parse(new StreamReader(new MemoryStream(Encoding.ASCII.GetBytes(author))));
-            Assert.IsNotNull(authFile.Authors);
-            Assert.AreEqual<int>(1, authFile.Authors.Count);
+            Assert.NotNull(authFile.Authors);
+            Assert.Equal<int>(1, authFile.Authors.Count);
 
-            Assert.IsTrue(authFile.Authors.ContainsKey(@"Domain\Test.User"));
-            Assert.IsFalse(authFile.Authors.ContainsKey(@"Domain\Different.User"));
+            Assert.True(authFile.Authors.ContainsKey(@"Domain\Test.User"));
+            Assert.False(authFile.Authors.ContainsKey(@"Domain\Different.User"));
         }
 
-        [TestMethod]
+        [Fact]
         public void AuthorsFileCommentCharacterMiddleOfLine()
         {
             string author =
@@ -173,57 +115,57 @@
 D#omain\Different.User = Three Name User < TestUser@example.com >";
             AuthorsFile authFile = new AuthorsFile();
             authFile.Parse(new StreamReader(new MemoryStream(Encoding.ASCII.GetBytes(author))));
-            Assert.IsNotNull(authFile.Authors);
-            Assert.AreEqual<int>(2, authFile.Authors.Count);
+            Assert.NotNull(authFile.Authors);
+            Assert.Equal<int>(2, authFile.Authors.Count);
 
-            Assert.IsTrue(authFile.Authors.ContainsKey(@"Domain\Test.User"));
-            Assert.IsTrue(authFile.Authors.ContainsKey(@"D#omain\Different.User"));
+            Assert.True(authFile.Authors.ContainsKey(@"Domain\Test.User"));
+            Assert.True(authFile.Authors.ContainsKey(@"D#omain\Different.User"));
         }
 
-        [TestMethod]
+        [Fact]
         public void AuthorsFileInternationalCharacters()
         {
             string author = @"DOMAIN\Blåbærsyltetøy = ÆØÅ User <ÆØÅ@example.com>";
             AuthorsFile authFile = new AuthorsFile();
             authFile.Parse(new StreamReader(new MemoryStream(Encoding.UTF8.GetBytes(author))));
-            Assert.IsNotNull(authFile.Authors);
-            Assert.AreEqual<int>(1, authFile.Authors.Count);
-            Assert.IsTrue(authFile.Authors.ContainsKey(@"domain\Blåbærsyltetøy"));
+            Assert.NotNull(authFile.Authors);
+            Assert.Equal<int>(1, authFile.Authors.Count);
+            Assert.True(authFile.Authors.ContainsKey(@"domain\Blåbærsyltetøy"));
             Author auth = authFile.Authors[@"domain\Blåbærsyltetøy"];
-            Assert.AreEqual<string>("ÆØÅ User", auth.Name);
-            Assert.AreEqual<string>("ÆØÅ@example.com", auth.Email);
+            Assert.Equal<string>("ÆØÅ User", auth.Name);
+            Assert.Equal<string>("ÆØÅ@example.com", auth.Email);
         }
 
-        [TestMethod]
+        [Fact]
         public void AuthorsFileInternationalCharactersMultiLine()
         {
             string author = @"DOMAIN\Blåbærsyltetøy = ÆØÅ User <ÆØÅ@example.com>
 differentDomain\Blåbærsyltetøy = ÆØÅ User <ÆØÅ@example.com>";
             AuthorsFile authFile = new AuthorsFile();
             authFile.Parse(new StreamReader(new MemoryStream(Encoding.UTF8.GetBytes(author))));
-            Assert.IsNotNull(authFile.Authors);
-            Assert.AreEqual<int>(2, authFile.Authors.Count);
-            Assert.IsTrue(authFile.Authors.ContainsKey(@"domain\Blåbærsyltetøy"));
+            Assert.NotNull(authFile.Authors);
+            Assert.Equal<int>(2, authFile.Authors.Count);
+            Assert.True(authFile.Authors.ContainsKey(@"domain\Blåbærsyltetøy"));
             Author auth = authFile.Authors[@"domain\Blåbærsyltetøy"];
-            Assert.AreEqual<string>("ÆØÅ User", auth.Name);
-            Assert.AreEqual<string>("ÆØÅ@example.com", auth.Email);
+            Assert.Equal<string>("ÆØÅ User", auth.Name);
+            Assert.Equal<string>("ÆØÅ@example.com", auth.Email);
 
-            Assert.IsTrue(authFile.Authors.ContainsKey(@"differentDomain\Blåbærsyltetøy"));
+            Assert.True(authFile.Authors.ContainsKey(@"differentDomain\Blåbærsyltetøy"));
             auth = authFile.Authors[@"differentDomain\Blåbærsyltetøy"];
-            Assert.AreEqual<string>("ÆØÅ User", auth.Name);
-            Assert.AreEqual<string>("ÆØÅ@example.com", auth.Email);
+            Assert.Equal<string>("ÆØÅ User", auth.Name);
+            Assert.Equal<string>("ÆØÅ@example.com", auth.Email);
         }
 
-        [TestMethod]
+        [Fact]
         public void AuthorsFileInternationalCharactersCommented()
         {
             string author = @"DOMAIN\Blåbærsyltetøy = ÆØÅ User <ÆØÅ@example.com>
 #DifferentDomain\Blåbærsyltetøy = ÆØÅ User <ÆØÅ@example.com>";
             AuthorsFile authFile = new AuthorsFile();
             authFile.Parse(new StreamReader(new MemoryStream(Encoding.UTF8.GetBytes(author))));
-            Assert.IsNotNull(authFile.Authors);
-            Assert.AreEqual<int>(1, authFile.Authors.Count);
-            Assert.IsTrue(authFile.Authors.ContainsKey(@"domain\Blåbærsyltetøy"));
+            Assert.NotNull(authFile.Authors);
+            Assert.Equal<int>(1, authFile.Authors.Count);
+            Assert.True(authFile.Authors.ContainsKey(@"domain\Blåbærsyltetøy"));
         }
     }
 }